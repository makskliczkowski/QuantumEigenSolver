--- conflicted
+++ resolved
@@ -21,18 +21,11 @@
 python ./evolution.py \
     --save_dir data_log \
     --alpha_start 1.5 \
-    --alpha_step 0.04 \
-<<<<<<< HEAD
-    --alphas_number 1 \
-    --sites_start 11 \
-    --sites_end 11 \
+    --alpha_step 0.05 \
+    --alphas_number 4 \
+    --sites_start 10 \
+    --sites_end 10 \
     --number_of_realizations 5 \
-=======
-    --alphas_number 7 \
-    --sites_start 13 \
-    --sites_end 16 \
-    --number_of_realizations 50 \
->>>>>>> b3ec9128
     --n 1 \
     --time_num 300000 \
     --max_memory 64 \
