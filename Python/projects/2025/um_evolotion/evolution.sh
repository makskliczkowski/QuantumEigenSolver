--- conflicted
+++ resolved
@@ -23,13 +23,8 @@
     --alpha_start 1.2 \
     --alpha_step 0.2 \
     --alphas_number 4 \
-<<<<<<< HEAD
-    --sites_start 9 \
-    --sites_end 9 \
-=======
     --sites_start 11 \
     --sites_end 11 \
->>>>>>> 668c1e28
     --number_of_realizations 10 \
     --n 1 \
     --time_num 100000 \
